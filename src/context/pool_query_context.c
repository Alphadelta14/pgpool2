/* -*-pgsql-c-*- */
/*
 *
 * $Header$
 *
 * pgpool: a language independent connection pool server for PostgreSQL 
 * written by Tatsuo Ishii
 *
 * Copyright (c) 2003-2014	PgPool Global Development Group
 *
 * Permission to use, copy, modify, and distribute this software and
 * its documentation for any purpose and without fee is hereby
 * granted, provided that the above copyright notice appear in all
 * copies and that both that copyright notice and this permission
 * notice appear in supporting documentation, and that the name of the
 * author not be used in advertising or publicity pertaining to
 * distribution of the software without specific, written prior
 * permission. The author makes no representations about the
 * suitability of this software for any purpose.  It is provided "as
 * is" without express or implied warranty.
 *
 */
#include "pool.h"
#include "pool_config.h"
#include "protocol/pool_proto_modules.h"
#include "utils/palloc.h"
#include "utils/memutils.h"
#include "utils/elog.h"
#include "utils/pool_select_walker.h"
#include "context/pool_session_context.h"
#include "context/pool_query_context.h"
#include "parser/nodes.h"

#include <string.h>
#include <netinet/in.h>
#include <stdlib.h>

/*
 * Where to send query
 */
typedef enum {
	POOL_PRIMARY,
	POOL_STANDBY,
	POOL_EITHER,
	POOL_BOTH
} POOL_DEST;

static POOL_DEST send_to_where(Node *node, char *query);
static void where_to_send_deallocate(POOL_QUERY_CONTEXT *query_context, Node *node);
static char* remove_read_write(int len, const char *contents, int *rewritten_len);

/*
 * Create and initialize per query session context
 */
POOL_QUERY_CONTEXT *pool_init_query_context(void)
{
	POOL_QUERY_CONTEXT *qc;

	qc = palloc0(sizeof(*qc));
	/* Create memory context */
	qc->memory_context = AllocSetContextCreate(QueryContext,
									 "QueryContext",
									 ALLOCSET_DEFAULT_MINSIZE,
									 ALLOCSET_DEFAULT_INITSIZE,
									 ALLOCSET_DEFAULT_MAXSIZE);

	return qc;
}

/*
 * Destroy query context
 */
void pool_query_context_destroy(POOL_QUERY_CONTEXT *query_context)
{
	POOL_SESSION_CONTEXT *session_context;

	if (query_context)
	{
		session_context = pool_get_session_context(false);
		pool_unset_query_in_progress();
		MemoryContextDelete(query_context->memory_context);
		pfree(query_context);
		session_context->query_context = NULL;
	}
}

/*
 * Start query
 */
void pool_start_query(POOL_QUERY_CONTEXT *query_context, char *query, int len, Node *node)
{
	POOL_SESSION_CONTEXT *session_context;

	if (query_context)
	{
		session_context = pool_get_session_context(false);
		query_context->original_length = len;
		query_context->rewritten_length = -1;
		query_context->original_query = pstrdup(query);
		query_context->rewritten_query = NULL;
		query_context->parse_tree = node;
		query_context->virtual_master_node_id = my_master_node_id;
		query_context->is_cache_safe = false;
		query_context->num_original_params = -1;
		if (pool_config->memory_cache_enabled)
			query_context->temp_cache = pool_create_temp_query_cache(query);
		pool_set_query_in_progress();
		session_context->query_context = query_context;
	}
}

/*
 * Specify DB node to send query
 */
void pool_set_node_to_be_sent(POOL_QUERY_CONTEXT *query_context, int node_id)
{
	if (!query_context)
	{
		pool_error("pool_set_node_to_be_sent: no query context");
		return;
	}

	if (node_id < 0 || node_id >= MAX_NUM_BACKENDS)
	{
		pool_error("pool_set_node_to_be_sent: invalid node id:%d", node_id);
		return;
	}

	query_context->where_to_send[node_id] = true;
	
	return;
}

/*
 * Unspecify DB node to send query
 */
void pool_unset_node_to_be_sent(POOL_QUERY_CONTEXT *query_context, int node_id)
{
	if (!query_context)
	{
		pool_error("pool_unset_node_to_be_sent: no query context");
		return;
	}

	if (node_id < 0 || node_id >= MAX_NUM_BACKENDS)
	{
		pool_error("pool_unset_node_to_be_sent: invalid node id:%d", node_id);
		return;
	}

	query_context->where_to_send[node_id] = false;
	
	return;
}

/*
 * Clear DB node map
 */
void pool_clear_node_to_be_sent(POOL_QUERY_CONTEXT *query_context)
{
	if (!query_context)
	{
		pool_error("pool_clear_node_to_be_sent: no query context");
		return;
	}
	memset(query_context->where_to_send, false, sizeof(query_context->where_to_send));
	return;
}

/*
 * Set all DB node map entry
 */
void pool_setall_node_to_be_sent(POOL_QUERY_CONTEXT *query_context)
{
	int i;
	POOL_SESSION_CONTEXT *sc;

<<<<<<< HEAD
	sc = pool_get_session_context();
=======
	sc = pool_get_session_context(true);
>>>>>>> ef89a07a
	if (!sc)
	{
		pool_error("pool_setall_node_to_be_sent: no session context");
		return;
	}

	if (!query_context)
	{
		pool_error("pool_setall_node_to_be_sent: no query context");
		return;
	}

	for (i=0;i<NUM_BACKENDS;i++)
	{
		if (private_backend_status[i] == CON_UP ||
			(private_backend_status[i] == CON_CONNECT_WAIT))
		{
			/*
			 * In streaming replication mode, if the node is not
			 * primary node nor load balance node, there's no point to
			 * send query.
			 */
			if (pool_config->master_slave_mode &&
				!strcmp(pool_config->master_slave_sub_mode, MODE_STREAMREP) &&
				i != PRIMARY_NODE_ID && i != sc->load_balance_node_id)
			{
				continue;
			}
			query_context->where_to_send[i] = true;
		}
	}
	return;
}

/*
 * Return true if multiple nodes are targets
 */
bool pool_multi_node_to_be_sent(POOL_QUERY_CONTEXT *query_context)
{
	int i;
	int cnt = 0;

	if (!query_context)
	{
		pool_error("pool_multi_node_to_be_sent: no query context");
		return false;
	}

	for (i=0;i<NUM_BACKENDS;i++)
	{
		if (((BACKEND_INFO(i)).backend_status == CON_UP ||
			 BACKEND_INFO((i)).backend_status == CON_CONNECT_WAIT) &&
			query_context->where_to_send[i])
		{
			cnt++;
			if (cnt > 1)
			{
				return true;
			}
		}
	}
	return false;
}

/*
 * Return if the DB node is needed to send query
 */
bool pool_is_node_to_be_sent(POOL_QUERY_CONTEXT *query_context, int node_id)
{
	if (!query_context)
	{
		pool_error("pool_is_node_to_be_sent: no query context");
		return false;
	}

	if (node_id < 0 || node_id >= MAX_NUM_BACKENDS)
	{
		pool_error("pool_is_node_to_be_sent: invalid node id:%d", node_id);
		return false;
	}

	return query_context->where_to_send[node_id];
}

/*
 * Returns true if the DB node is needed to send query.
 * Intended to be called from VALID_BACKEND
 */
bool pool_is_node_to_be_sent_in_current_query(int node_id)
{
	POOL_SESSION_CONTEXT *sc;

	if (RAW_MODE)
		return node_id == REAL_MASTER_NODE_ID;

	sc = pool_get_session_context(true);
	if (!sc)
		return true;

	if (pool_is_query_in_progress() && sc->query_context)
	{
		return pool_is_node_to_be_sent(sc->query_context, node_id);
	}
	return true;
}

/*
 * Returns virtual master DB node id,
 */
int pool_virtual_master_db_node_id(void)
{
	POOL_SESSION_CONTEXT *sc;

	sc = pool_get_session_context(true);
	if (!sc)
	{
		return REAL_MASTER_NODE_ID;
	}

	if (sc->query_context)
	{
		return sc->query_context->virtual_master_node_id;
	}

	/*
	 * No query context exists.  If in master/slave mode, returns
	 * primary node if exists.  Otherwise returns my_master_node_id,
	 * which represents the last REAL_MASTER_NODE_ID.
	 */
	if (MASTER_SLAVE)
	{
		return PRIMARY_NODE_ID;
	}
	return my_master_node_id;
}

/*
 * Decide where to send queries(thus expecting response)
 */
void pool_where_to_send(POOL_QUERY_CONTEXT *query_context, char *query, Node *node)
{
	POOL_SESSION_CONTEXT *session_context;
	POOL_CONNECTION_POOL *backend;
	int i;

	if (!query_context)
	{
		pool_error("pool_where_to_send: no query context");
		return;
	}

	session_context = pool_get_session_context(false);
	backend = session_context->backend;

	/*
	 * Zap out DB node map
	 */
	pool_clear_node_to_be_sent(query_context);

	/*
	 * If there is "NO LOAD BALANCE" comment, we send only to master node.
	 */
	if (!strncasecmp(query, NO_LOAD_BALANCE, NO_LOAD_BALANCE_COMMENT_SZ))
	{
		pool_set_node_to_be_sent(query_context,
								 MASTER_SLAVE ? PRIMARY_NODE_ID : REAL_MASTER_NODE_ID);
		for (i=0;i<NUM_BACKENDS;i++)
		{
			if (query_context->where_to_send[i])
			{
				query_context->virtual_master_node_id = i;
				break;
			}
		}
		return;
	}

	/*
	 * In raw mode, we send only to master node. Simple enough.
	 */
	if (RAW_MODE)
	{
		pool_set_node_to_be_sent(query_context, REAL_MASTER_NODE_ID);
	}
	else if (MASTER_SLAVE && query_context->is_multi_statement)
	{
		/*
		 * If we are in master/slave mode and we have multi statement
		 * query, we should send it to primary server only. Otherwise
		 * it is possible to send a write query to standby servers
		 * because we only use the first element of the multi
		 * statement query and don't care about the rest.  Typical
		 * situation where we are bugged by this is, "BEGIN;DELETE
		 * FROM table;END". Note that from pgpool-II 3.1.0
		 * transactional statements such as "BEGIN" is unconditionally
		 * sent to all nodes(see send_to_where() for more details).
		 * Someday we might be able to understand all part of multi
		 * statement queries, but until that day we need this band
		 * aid.
		 */
		if (query_context->is_multi_statement)
		{
			pool_set_node_to_be_sent(query_context, PRIMARY_NODE_ID);
		}
	}
	else if (MASTER_SLAVE)
	{
		POOL_DEST dest;
		MemoryContext old_context;

		old_context = MemoryContextSwitchTo(query_context->memory_context);
		dest = send_to_where(node, query);
		MemoryContextSwitchTo(old_context);

		pool_debug("send_to_where: %d query: %s", dest, query);

		/* Should be sent to primary only? */
		if (dest == POOL_PRIMARY)
		{
			pool_set_node_to_be_sent(query_context, PRIMARY_NODE_ID);
		}
		/* Should be sent to both primary and standby? */
		else if (dest == POOL_BOTH)
		{
			pool_setall_node_to_be_sent(query_context);
		}

		/*
		 * Ok, we might be able to load balance the SELECT query.
		 */
		else
		{
			if (pool_config->load_balance_mode &&
				is_select_query(node, query) &&
				MAJOR(backend) == PROTO_MAJOR_V3)
			{
				/* 
				 * If (we are outside of an explicit transaction) OR
				 * (the transaction has not issued a write query yet, AND
				 *	transaction isolation level is not SERIALIZABLE)
				 * we might be able to load balance.
				 */
				if (TSTATE(backend, PRIMARY_NODE_ID) == 'I' ||
					(!pool_is_writing_transaction() &&
					 !pool_is_failed_transaction() &&
					 pool_get_transaction_isolation() != POOL_SERIALIZABLE))
				{
					BackendInfo *bkinfo = pool_get_node_info(session_context->load_balance_node_id);

					/*
					 * Load balance if possible
					 */

					/*
					 * If replication delay is too much, we prefer to send to the primary.
					 */
					if (!strcmp(pool_config->master_slave_sub_mode, MODE_STREAMREP) &&
						pool_config->delay_threshold &&
						bkinfo->standby_delay > pool_config->delay_threshold)
					{
						pool_set_node_to_be_sent(query_context, PRIMARY_NODE_ID);
					}

					/*
					 * If a writing function call is used, 
					 * we prefer to send to the primary.
					 */
					else if (pool_has_function_call(node))
					{
						pool_set_node_to_be_sent(query_context, PRIMARY_NODE_ID);
					}

					/*
					 * If system catalog is used in the SELECT, we
					 * prefer to send to the primary. Example: SELECT
					 * * FROM pg_class WHERE relname = 't1'; Because
					 * 't1' is a constant, it's hard to recognize as
					 * table name.  Most use case such query is
					 * against system catalog, and the table name can
					 * be a temporary table, it's best to query
					 * against primary system catalog.
					 * Please note that this test must be done *before*
					 * test using pool_has_temp_table.
					 */
					else if (pool_has_system_catalog(node))
					{
						pool_set_node_to_be_sent(query_context, PRIMARY_NODE_ID);
					}

					/*
					 * If temporary table is used in the SELECT,
					 * we prefer to send to the primary.
					 */
					else if (pool_config->check_temp_table && pool_has_temp_table(node))
					{
						pool_set_node_to_be_sent(query_context, PRIMARY_NODE_ID);
					}

					/*
					 * If unlogged table is used in the SELECT,
					 * we prefer to send to the primary.
					 */
					else if (pool_config->check_unlogged_table && pool_has_unlogged_table(node))
					{
						pool_set_node_to_be_sent(query_context, PRIMARY_NODE_ID);
					}

					else
					{
						pool_set_node_to_be_sent(query_context,
												 session_context->load_balance_node_id);
					}
				}
				else
				{
					/* Send to the primary only */
					pool_set_node_to_be_sent(query_context, PRIMARY_NODE_ID);
				}
			}
			else
			{
				/* Send to the primary only */
				pool_set_node_to_be_sent(query_context, PRIMARY_NODE_ID);
			}
		}
	}
	else if (REPLICATION || PARALLEL_MODE)
	{
		if (pool_config->load_balance_mode &&
			is_select_query(node, query) &&
			MAJOR(backend) == PROTO_MAJOR_V3)
		{
			/*
			 * If a writing function call is used or replicate_select is true,
			 * we prefer to send to all nodes.
			 */
			if (pool_has_function_call(node) || pool_config->replicate_select)
			{
				pool_setall_node_to_be_sent(query_context);
			}
			/* 
			 * If (we are outside of an explicit transaction) OR
			 * (the transaction has not issued a write query yet, AND
			 *	transaction isolation level is not SERIALIZABLE)
			 * we might be able to load balance.
			 */
			else if (TSTATE(backend, MASTER_NODE_ID) == 'I' ||
					 (!pool_is_writing_transaction() &&
					  !pool_is_failed_transaction() &&
					  pool_get_transaction_isolation() != POOL_SERIALIZABLE))
			{
				/* load balance */
				pool_set_node_to_be_sent(query_context,
										 session_context->load_balance_node_id);
			}
			else
			{
				/* only send to master node */
				pool_set_node_to_be_sent(query_context, REAL_MASTER_NODE_ID);
			}
		}
		else
		{
			if (is_select_query(node, query) && !pool_config->replicate_select &&
				!pool_has_function_call(node))
			{
				/* only send to master node */
				pool_set_node_to_be_sent(query_context, REAL_MASTER_NODE_ID);
			}
			else
			{
				/* send to all nodes */
				pool_setall_node_to_be_sent(query_context);
			}
		}
	}
	else
	{
		pool_error("pool_where_to_send: unknown mode");
		return;
	}

	/*
	 * EXECUTE?
	 */
	if (IsA(node, ExecuteStmt))
	{
		POOL_SENT_MESSAGE *msg;

		msg = pool_get_sent_message('Q', ((ExecuteStmt *)node)->name);
		if (!msg)
			msg = pool_get_sent_message('P', ((ExecuteStmt *)node)->name);
		if (msg)
			pool_copy_prep_where(msg->query_context->where_to_send,
								 query_context->where_to_send);
	}

	/*
	 * DEALLOCATE?
	 */
	else if (IsA(node, DeallocateStmt))
	{
		where_to_send_deallocate(query_context, node);
	}

	for (i=0;i<NUM_BACKENDS;i++)
	{
		if (query_context->where_to_send[i])
		{
			query_context->virtual_master_node_id = i;
			break;
		}
	}

	return;
}

/*
 * Send simple query and wait for response
 * send_type:
 *  -1: do not send this node_id
 *   0: send to all nodes
 *  >0: send to this node_id
 */
POOL_STATUS pool_send_and_wait(POOL_QUERY_CONTEXT *query_context,
							   int send_type, int node_id)
{
	POOL_SESSION_CONTEXT *session_context;
	POOL_CONNECTION *frontend;
	POOL_CONNECTION_POOL *backend;
	bool is_commit;
	bool is_begin_read_write;
	int i;
	int len;
	char *string;

	session_context = pool_get_session_context(false);
	frontend = session_context->frontend;
	backend = session_context->backend;
	is_commit = is_commit_or_rollback_query(query_context->parse_tree);
	is_begin_read_write = false;
	len = 0;
	string = NULL;

	/*
	 * If the query is BEGIN READ WRITE or
	 * BEGIN ... SERIALIZABLE in master/slave mode,
	 * we send BEGIN to slaves/standbys instead.
	 * original_query which is BEGIN READ WRITE is sent to primary.
	 * rewritten_query which is BEGIN is sent to standbys.
	 */
	if (pool_need_to_treat_as_if_default_transaction(query_context))
	{
		is_begin_read_write = true;
	}
	else
	{
		if (query_context->rewritten_query)
		{
			len = query_context->rewritten_length;
			string = query_context->rewritten_query;
		}
		else
		{
			len = query_context->original_length;
			string = query_context->original_query;
		}
	}

	/* Send query */
	for (i=0;i<NUM_BACKENDS;i++)
	{
		if (!VALID_BACKEND(i))
			continue;
		else if (send_type < 0 && i == node_id)
			continue;
		else if (send_type > 0 && i != node_id)
			continue;

		/*
		 * If in master/slave mode, we do not send COMMIT/ABORT to
		 * slaves/standbys if it's in I(idle) state.
		 */
		if (is_commit && MASTER_SLAVE && !IS_MASTER_NODE_ID(i) && TSTATE(backend, i) == 'I')
		{
			pool_unset_node_to_be_sent(query_context, i);
			continue;
		}

		/*
		 * If in reset context, we send COMMIT/ABORT to nodes those
		 * are not in I(idle) state.  This will ensure that
		 * transactions are closed.
		 */
		if (is_commit && session_context->reset_context && TSTATE(backend, i) == 'I')
		{
			pool_unset_node_to_be_sent(query_context, i);
			continue;
		}

		if (is_begin_read_write)
		{
			if (REAL_PRIMARY_NODE_ID == i)
			{
				len = query_context->original_length;
				string = query_context->original_query;
			}
			else
			{
				len = query_context->rewritten_length;
				string = query_context->rewritten_query;
			}
		}

		per_node_statement_log(backend, i, string);

		send_simplequery_message(CONNECTION(backend, i), len, string, MAJOR(backend));
	}

	/* Wait for response */
	for (i=0;i<NUM_BACKENDS;i++)
	{
		if (!VALID_BACKEND(i))
			continue;
		else if (send_type < 0 && i == node_id)
			continue;
		else if (send_type > 0 && i != node_id)
			continue;

#ifdef NOT_USED
		/*
		 * If in master/slave mode, we do not send COMMIT/ABORT to
		 * slaves/standbys if it's in I(idle) state.
		 */
		if (is_commit && MASTER_SLAVE && !IS_MASTER_NODE_ID(i) && TSTATE(backend, i) == 'I')
		{
			continue;
		}
#endif

		if (is_begin_read_write)
		{
			if(REAL_PRIMARY_NODE_ID == i)
				string = query_context->original_query;
			else
				string = query_context->rewritten_query;
		}
        
        wait_for_query_response_with_trans_cleanup(frontend,
                                                   CONNECTION(backend, i),
                                                   MAJOR(backend),
                                                   MASTER_CONNECTION(backend)->pid,
                                                   MASTER_CONNECTION(backend)->key);
        
		/*
		 * Check if some error detected.  If so, emit
		 * log. This is useful when invalid encoding error
		 * occurs. In this case, PostgreSQL does not report
		 * what statement caused that error and make users
		 * confused.
		 */		
		per_node_error_log(backend, i, string, "pool_send_and_wait: Error or notice message from backend: ", true);
	}

	return POOL_CONTINUE;
}

/*
 * Send extended query and wait for response
 * send_type:
 *  -1: do not send this node_id
 *   0: send to all nodes
 *  >0: send to this node_id
 */
POOL_STATUS pool_extended_send_and_wait(POOL_QUERY_CONTEXT *query_context,
										char *kind, int len, char *contents,
										int send_type, int node_id)
{
	POOL_SESSION_CONTEXT *session_context;
	POOL_CONNECTION *frontend;
	POOL_CONNECTION_POOL *backend;
	bool is_commit;
	bool is_begin_read_write;
	int i;
	int str_len;
	int rewritten_len;
	char *str;
	char *rewritten_begin;

	session_context = pool_get_session_context(false);
	frontend = session_context->frontend;
	backend = session_context->backend;
	is_commit = is_commit_or_rollback_query(query_context->parse_tree);
	is_begin_read_write = false;
	str_len = 0;
	rewritten_len = 0;
	str = NULL;
	rewritten_begin = NULL;

	/*
	 * If the query is BEGIN READ WRITE or
	 * BEGIN ... SERIALIZABLE in master/slave mode,
	 * we send BEGIN to slaves/standbys instead.
	 * original_query which is BEGIN READ WRITE is sent to primary.
	 * rewritten_query which is BEGIN is sent to standbys.
	 */
	if (pool_need_to_treat_as_if_default_transaction(query_context))
	{
		is_begin_read_write = true;

		if (*kind == 'P')
			rewritten_begin = remove_read_write(len, contents, &rewritten_len);
	}

	if (!rewritten_begin)
	{	
		str_len = len;
		str = contents;
	}

	/* Send query */
	for (i=0;i<NUM_BACKENDS;i++)
	{
		if (!VALID_BACKEND(i))
			continue;
		else if (send_type < 0 && i == node_id)
			continue;
		else if (send_type > 0 && i != node_id)
			continue;

		/*
		 * If in reset context, we send COMMIT/ABORT to nodes those
		 * are not in I(idle) state.  This will ensure that
		 * transactions are closed.
		 */
		if (is_commit && session_context->reset_context && TSTATE(backend, i) == 'I')
		{
			pool_unset_node_to_be_sent(query_context, i);
			continue;
		}

		if (rewritten_begin)
		{
			if (REAL_PRIMARY_NODE_ID == i)
			{
				str = contents;
				str_len = len;
			}
			else
			{
				str = rewritten_begin;
				str_len = rewritten_len;
			}
		}

		if (pool_config->log_per_node_statement)
		{
			char msgbuf[QUERY_STRING_BUFFER_LEN];
			char *stmt;

			if (*kind == 'P' || *kind == 'E')
			{
				if (query_context->rewritten_query)
				{
					if (is_begin_read_write)
					{
						if (REAL_PRIMARY_NODE_ID == i)
							stmt = query_context->original_query;
						else
							stmt = query_context->rewritten_query;
					}
					else
					{
						stmt = query_context->rewritten_query;
					}
				}
				else
				{
					stmt = query_context->original_query;
				}

				if (*kind == 'P')
					snprintf(msgbuf, sizeof(msgbuf), "Parse: %s", stmt);
				else
					snprintf(msgbuf, sizeof(msgbuf), "Execute: %s", stmt);
			}
			else
			{
				snprintf(msgbuf, sizeof(msgbuf), "%c message", *kind);
			}

			per_node_statement_log(backend, i, msgbuf);
		}

		send_extended_protocol_message(backend, i, kind, str_len, str);
	}

	if (!is_begin_read_write)
	{
		if (query_context->rewritten_query)
			str = query_context->rewritten_query;
		else
			str = query_context->original_query;
	}

	/* Wait for response */
	for (i=0;i<NUM_BACKENDS;i++)
	{
		if (!VALID_BACKEND(i))
			continue;
		else if (send_type < 0 && i == node_id)
			continue;
		else if (send_type > 0 && i != node_id)
			continue;

		/*
		 * If in master/slave mode, we do not send COMMIT/ABORT to
		 * slaves/standbys if it's in I(idle) state.
		 */
		if (is_commit && MASTER_SLAVE && !IS_MASTER_NODE_ID(i) && TSTATE(backend, i) == 'I')
		{
			continue;
		}

		if (is_begin_read_write)
		{
			if (REAL_PRIMARY_NODE_ID == i)
				str = query_context->original_query;
			else
				str = query_context->rewritten_query;
		}

        wait_for_query_response_with_trans_cleanup(frontend,
                                                   CONNECTION(backend, i),
                                                   MAJOR(backend),
                                                   MASTER_CONNECTION(backend)->pid,
                                                   MASTER_CONNECTION(backend)->key);

		/*
		 * Check if some error detected.  If so, emit
		 * log. This is useful when invalid encoding error
		 * occurs. In this case, PostgreSQL does not report
		 * what statement caused that error and make users
		 * confused.
		 */		
		per_node_error_log(backend, i, str, "pool_send_and_wait: Error or notice message from backend: ", true);
	}

	if(rewritten_begin)
        pfree(rewritten_begin);
	return POOL_CONTINUE;
}

/*
 * From syntactically analysis decide the statement to be sent to the
 * primary, the standby or either or both in master/slave+HR/SR mode.
 */
static POOL_DEST send_to_where(Node *node, char *query)

{
/* From storage/lock.h */
#define NoLock					0
#define AccessShareLock			1		/* SELECT */
#define RowShareLock			2		/* SELECT FOR UPDATE/FOR SHARE */
#define RowExclusiveLock		3		/* INSERT, UPDATE, DELETE */
#define ShareUpdateExclusiveLock 4		/* VACUUM (non-FULL),ANALYZE, CREATE
										 * INDEX CONCURRENTLY */
#define ShareLock				5		/* CREATE INDEX (WITHOUT CONCURRENTLY) */
#define ShareRowExclusiveLock	6		/* like EXCLUSIVE MODE, but allows ROW
										 * SHARE */
#define ExclusiveLock			7		/* blocks ROW SHARE/SELECT...FOR
										 * UPDATE */
#define AccessExclusiveLock		8		/* ALTER TABLE, DROP TABLE, VACUUM
										 * FULL, and unqualified LOCK TABLE */

/* From 9.0 include/nodes/node.h */
	static NodeTag nodemap[] = {
		T_PlannedStmt,
		T_InsertStmt,
		T_DeleteStmt,
		T_UpdateStmt,
		T_SelectStmt,
		T_AlterTableStmt,
		T_AlterTableCmd,
		T_AlterDomainStmt,
		T_SetOperationStmt,
		T_GrantStmt,
		T_GrantRoleStmt,
		/*
		T_AlterDefaultPrivilegesStmt,	Our parser does not support yet
		*/
		T_ClosePortalStmt,
		T_ClusterStmt,
		T_CopyStmt,
		T_CreateStmt,	/* CREATE TABLE */
		T_DefineStmt,	/* CREATE AGGREGATE, OPERATOR, TYPE */
		T_DropStmt,		/* DROP TABLE etc. */
		T_TruncateStmt,
		T_CommentStmt,
		T_FetchStmt,
		T_IndexStmt,	/* CREATE INDEX */
		T_CreateFunctionStmt,
		T_AlterFunctionStmt,
		/*
		T_DoStmt,		Our parser does not support yet
		*/
		T_RenameStmt,	/* ALTER AGGREGATE etc. */
		T_RuleStmt,		/* CREATE RULE */
		T_NotifyStmt,
		T_ListenStmt,
		T_UnlistenStmt,
		T_TransactionStmt,
		T_ViewStmt,		/* CREATE VIEW */
		T_LoadStmt,
		T_CreateDomainStmt,
		T_CreatedbStmt,
		T_DropdbStmt,
		T_VacuumStmt,
		T_ExplainStmt,
		T_CreateSeqStmt,
		T_AlterSeqStmt,
		T_VariableSetStmt,		/* SET */
		T_VariableShowStmt,
		T_DiscardStmt,
		T_CreateTrigStmt,
		T_CreatePLangStmt,
		T_CreateRoleStmt,
		T_AlterRoleStmt,
		T_DropRoleStmt,
		T_LockStmt,
		T_ConstraintsSetStmt,
		T_ReindexStmt,
		T_CheckPointStmt,
		T_CreateSchemaStmt,
		T_AlterDatabaseStmt,
		T_AlterDatabaseSetStmt,
		T_AlterRoleSetStmt,
		T_CreateConversionStmt,
		T_CreateCastStmt,
		T_CreateOpClassStmt,
		T_CreateOpFamilyStmt,
		T_AlterOpFamilyStmt,
		T_PrepareStmt,
		T_ExecuteStmt,
		T_DeallocateStmt,		/* DEALLOCATE */
		T_DeclareCursorStmt,	/* DECLARE */
		T_CreateTableSpaceStmt,
		T_DropTableSpaceStmt,
		T_AlterObjectSchemaStmt,
		T_AlterOwnerStmt,
		T_DropOwnedStmt,
		T_ReassignOwnedStmt,
		T_CompositeTypeStmt,	/* CREATE TYPE */
		T_CreateEnumStmt,
		T_AlterTSDictionaryStmt,
		T_AlterTSConfigurationStmt,
		T_CreateFdwStmt,
		T_AlterFdwStmt,
		T_CreateForeignServerStmt,
		T_AlterForeignServerStmt,
		T_CreateUserMappingStmt,
		T_AlterUserMappingStmt,
		T_DropUserMappingStmt,
		/*
		T_AlterTableSpaceOptionsStmt,	Our parser does not support yet
		*/
	};

	if (bsearch(&nodeTag(node), nodemap, sizeof(nodemap)/sizeof(nodemap[0]),
				sizeof(NodeTag), compare) != NULL)
	{
		/*
		 * SELECT INTO
		 * SELECT FOR SHARE or UPDATE
		 */
		if (IsA(node, SelectStmt))
		{
			/* SELECT INTO or SELECT FOR SHARE or UPDATE ? */
			if (pool_has_insertinto_or_locking_clause(node))
				return POOL_PRIMARY;

			return POOL_EITHER;
		}

		/*
		 * COPY FROM
		 */
		else if (IsA(node, CopyStmt))
		{
			return (((CopyStmt *)node)->is_from)?POOL_PRIMARY:POOL_EITHER;
		}

		/*
		 * LOCK
		 */
		else if (IsA(node, LockStmt))
		{
			return (((LockStmt *)node)->mode >= RowExclusiveLock)?POOL_PRIMARY:POOL_BOTH;
		}

		/*
		 * Transaction commands
		 */
		else if (IsA(node, TransactionStmt))
		{
			/*
			 * Check "BEGIN READ WRITE" "START TRANSACTION READ WRITE"
			 */
			if (is_start_transaction_query(node))
			{
				/* But actually, we send BEGIN to standby if it's
				   BEGIN READ WRITE or START TRANSACTION READ WRITE */
				if (is_read_write((TransactionStmt *)node))
					return POOL_BOTH;
				/* Other TRANSACTION start commands are sent to both primary
				   and standby */
				else
					return POOL_BOTH;
			}
			/* SAVEPOINT related commands are sent to both primary and standby */
			else if (is_savepoint_query(node))
				return POOL_BOTH;
			/*
			 * 2PC commands
			 */
			else if (is_2pc_transaction_query(node))
				return POOL_PRIMARY;
			else
				/* COMMIT etc. */
				return POOL_BOTH;
		}

		/*
		 * SET
		 */
		else if (IsA(node, VariableSetStmt))
		{
			ListCell   *list_item;
			bool ret = POOL_BOTH;

			/*
			 * SET transaction_read_only TO off
			 */
			if (((VariableSetStmt *)node)->kind == VAR_SET_VALUE &&
				!strcmp(((VariableSetStmt *)node)->name, "transaction_read_only"))
			{
				List *options = ((VariableSetStmt *)node)->args;
				foreach(list_item, options)
				{
					A_Const *v = (A_Const *)lfirst(list_item);

					switch (v->val.type)
					{
						case T_String:
							if (!strcasecmp(v->val.val.str, "off") ||
								!strcasecmp(v->val.val.str, "f") ||
								!strcasecmp(v->val.val.str, "false"))
								ret = POOL_PRIMARY;
							break;
						case T_Integer:
							if (v->val.val.ival)
								ret = POOL_PRIMARY;
						default:
							break;
					}
				}
				return ret;
			}

			/* SET TRANSACTION ISOLATION LEVEL SERIALIZABLE or
			 * SET SESSION CHARACTERISTICS AS TRANSACTION ISOLATION LEVEL SERIALIZABLE or
			 * SET transaction_isolation TO 'serializable'
			 * SET default_transaction_isolation TO 'serializable'
			 */
			else if (is_set_transaction_serializable(node))
			{
				return POOL_PRIMARY;
			}

			/*
			 * Check "SET TRANSACTION READ WRITE" "SET SESSION
			 * CHARACTERISTICS AS TRANSACTION READ WRITE"
			 */
			else if (((VariableSetStmt *)node)->kind == VAR_SET_MULTI &&
				(!strcmp(((VariableSetStmt *)node)->name, "TRANSACTION") ||
				 !strcmp(((VariableSetStmt *)node)->name, "SESSION CHARACTERISTICS")))
			{
				List *options = ((VariableSetStmt *)node)->args;
				foreach(list_item, options)
				{
					DefElem *opt = (DefElem *) lfirst(list_item);

					if (!strcmp("transaction_read_only", opt->defname))
					{
						bool read_only;

						read_only = ((A_Const *)opt->arg)->val.val.ival;
						if (!read_only)
							return POOL_PRIMARY;
					}
				}
				return POOL_BOTH;
			}
			else
			{
				/*
				 * All other SET command sent to both primary and
				 * standby
				 */
				return POOL_BOTH;
			}
		}

		/*
		 * DISCARD
		 */
		else if (IsA(node, DiscardStmt))
		{
			return POOL_BOTH;
		}

		/*
		 * PREPARE
		 */
		else if (IsA(node, PrepareStmt))
		{
			PrepareStmt *prepare_statement = (PrepareStmt *)node;

			char *string = nodeToString(prepare_statement->query);

			/* Note that this is a recursive call */
			return send_to_where((Node *)(prepare_statement->query), string);
		}

		/*
		 * EXECUTE
		 */
		else if (IsA(node, ExecuteStmt))
		{
			/* This is temporary decision. where_to_send will inherit
			 *  same destination AS PREPARE.
			 */
			return POOL_PRIMARY; 
		}

		/*
		 * DEALLOCATE
		 */
		else if (IsA(node, DeallocateStmt))
		{
			/* This is temporary decision. where_to_send will inherit
			 *  same destination AS PREPARE.
			 */
			return POOL_PRIMARY; 
		}

		/*
		 * Other statements are sent to primary
		 */
		return POOL_PRIMARY;
	}

	/*
	 * All unknown statements are sent to primary
	 */
	return POOL_PRIMARY;
}

static
void where_to_send_deallocate(POOL_QUERY_CONTEXT *query_context, Node *node)
{
	DeallocateStmt *d = (DeallocateStmt *)node;
	POOL_SENT_MESSAGE *msg;

	/* DEALLOCATE ALL? */
	if (d->name == NULL)
	{
		pool_setall_node_to_be_sent(query_context);
	}
	else
	{
		msg = pool_get_sent_message('Q', d->name);
		if (!msg)
			msg = pool_get_sent_message('P', d->name);
		if (msg)
		{
			/* Inherit same map from PREPARE or PARSE */
			pool_copy_prep_where(msg->query_context->where_to_send,
								 query_context->where_to_send);
			return;
		}
		/* prepared statement was not found */
		pool_setall_node_to_be_sent(query_context);
	}
}

/*
 * Returns parse tree for current query.
 * Precondition: the query is in progress state.
 */
Node *pool_get_parse_tree(void)
{
	POOL_SESSION_CONTEXT *sc;

	sc = pool_get_session_context(true);
	if (!sc)
		return NULL;

	if (pool_is_query_in_progress() && sc->query_context)
	{
		return sc->query_context->parse_tree;
	}
	return NULL;
}

/*
 * Returns raw query string for current query.
 * Precondition: the query is in progress state.
 */
char *pool_get_query_string(void)
{
	POOL_SESSION_CONTEXT *sc;

	sc = pool_get_session_context(true);
	if (!sc)
		return NULL;

	if (pool_is_query_in_progress() && sc->query_context)
	{
		return sc->query_context->original_query;
	}
	return NULL;
}

/*
 * Return true if the query is:
 * SET TRANSACTION ISOLATION LEVEL SERIALIZABLE or
 * SET SESSION CHARACTERISTICS AS TRANSACTION ISOLATION LEVEL SERIALIZABLE or
 * SET transaction_isolation TO 'serializable'
 * SET default_transaction_isolation TO 'serializable'
 */
bool is_set_transaction_serializable(Node *node)
{
	ListCell   *list_item;

	if (!IsA(node, VariableSetStmt))
		return false;

	if (((VariableSetStmt *)node)->kind == VAR_SET_VALUE &&
		!strcmp(((VariableSetStmt *)node)->name, "transaction_isolation"))
	{
		List *options = ((VariableSetStmt *)node)->args;
		foreach(list_item, options)
		{
			A_Const *v = (A_Const *)lfirst(list_item);

			switch (v->val.type)
			{
				case T_String:
					if (!strcasecmp(v->val.val.str, "serializable"))
						return true;
					break;
				default:
					break;
			}
		}
		return false;
	}

	else if (((VariableSetStmt *)node)->kind == VAR_SET_MULTI &&
			 (!strcmp(((VariableSetStmt *)node)->name, "TRANSACTION") ||
			  !strcmp(((VariableSetStmt *)node)->name, "SESSION CHARACTERISTICS")))
	{
		List *options = ((VariableSetStmt *)node)->args;
		foreach(list_item, options)
		{
			DefElem *opt = (DefElem *) lfirst(list_item);
			if (!strcmp("transaction_isolation", opt->defname) ||
				!strcmp("default_transaction_isolation", opt->defname))
			{
				A_Const *v = (A_Const *)opt->arg;
 
				if (!strcasecmp(v->val.val.str, "serializable"))
					return true;
			}
		}
	}
	return false;
}

/*
 * Returns true if SQL is transaction starting command (START
 * TRANSACTION or BEGIN)
 */
bool is_start_transaction_query(Node *node)
{
	TransactionStmt *stmt;

	if (node == NULL || !IsA(node, TransactionStmt))
		return false;

	stmt = (TransactionStmt *)node;
	return stmt->kind == TRANS_STMT_START || stmt->kind == TRANS_STMT_BEGIN;
}

/*
 * Return true if start transaction query with "READ WRITE" option.
 */
bool is_read_write(TransactionStmt *node)
{
	ListCell   *list_item;

	List *options = node->options;
	foreach(list_item, options)
	{
		DefElem *opt = (DefElem *) lfirst(list_item);

		if (!strcmp("transaction_read_only", opt->defname))
		{
			bool read_only;

			read_only = ((A_Const *)opt->arg)->val.val.ival;
			if (read_only)
				return false;	/* TRANSACTION READ ONLY */
			else
				/*
				 * TRANSACTION READ WRITE specified. This sounds a little bit strange,
				 * but actually the parse code works in the way.
				 */
				return true;
		}
	}

	/*
	 * No TRANSACTION READ ONLY/READ WRITE clause specified.
	 */
	return false;
}

/*
 * Return true if start transaction query with "SERIALIZABLE" option.
 */
bool is_serializable(TransactionStmt *node)
{
	ListCell   *list_item;

	List *options = node->options;
	foreach(list_item, options)
	{
		DefElem *opt = (DefElem *) lfirst(list_item);

		if (!strcmp("transaction_isolation", opt->defname) &&
			IsA(opt->arg, A_Const) &&
			((A_Const *)opt->arg)->val.type == T_String &&
			!strcmp("serializable", ((A_Const *)opt->arg)->val.val.str))
				return true;
	}
	return false;
}

/*
 * If the query is BEGIN READ WRITE or
 * BEGIN ... SERIALIZABLE in master/slave mode,
 * we send BEGIN to slaves/standbys instead.
 * original_query which is BEGIN READ WRITE is sent to primary.
 * rewritten_query which is BEGIN is sent to standbys.
 */
bool pool_need_to_treat_as_if_default_transaction(POOL_QUERY_CONTEXT *query_context)
{
	return (MASTER_SLAVE &&
			is_start_transaction_query(query_context->parse_tree) &&
			(is_read_write((TransactionStmt *)query_context->parse_tree) ||
			 is_serializable((TransactionStmt *)query_context->parse_tree)));
}

/*
 * Return true if the query is SAVEPOINT related query.
 */
bool is_savepoint_query(Node *node)
{
	if (((TransactionStmt *)node)->kind == TRANS_STMT_SAVEPOINT ||
		((TransactionStmt *)node)->kind == TRANS_STMT_ROLLBACK_TO ||
		((TransactionStmt *)node)->kind == TRANS_STMT_RELEASE)
		return true;

	return false;
}

/*
 * Return true if the query is 2PC transaction query.
 */
bool is_2pc_transaction_query(Node *node)
{
	if (((TransactionStmt *)node)->kind == TRANS_STMT_PREPARE ||
		((TransactionStmt *)node)->kind == TRANS_STMT_COMMIT_PREPARED ||
		((TransactionStmt *)node)->kind == TRANS_STMT_ROLLBACK_PREPARED)
		return true;

	return false;
}

/*
 * Set query state, if a current state is before it than the specified state.
 */
void pool_set_query_state(POOL_QUERY_CONTEXT *query_context, POOL_QUERY_STATE state)
{
	int i;

	if (!query_context)
	{
		pool_error("pool_set_query_state: no query context");
		return;
	}

	for (i = 0; i < NUM_BACKENDS; i++)
	{
		if (query_context->where_to_send[i] &&
			statecmp(query_context->query_state[i], state) < 0)
			query_context->query_state[i] = state;
	}
}

/*
 * Return -1, 0 or 1 according to s1 is "before, equal or after" s2 in terms of state
 * transition order. 
 * The State transition order is defined as: UNPARSED < PARSE_COMPLETE < BIND_COMPLETE < EXECUTE_COMPLETE
 */
int statecmp(POOL_QUERY_STATE s1, POOL_QUERY_STATE s2)
{
	int ret;

	switch (s2) {
		case POOL_UNPARSED:
			ret = (s1 == s2) ? 0 : 1;
			break;
		case POOL_PARSE_COMPLETE:
			if (s1 == POOL_UNPARSED)
				ret = -1;
			else
				ret = (s1 == s2) ? 0 : 1;
			break;
		case POOL_BIND_COMPLETE:
			if (s1 == POOL_UNPARSED || s1 == POOL_PARSE_COMPLETE)
				ret = -1;
			else
				ret = (s1 == s2) ? 0 : 1;
			break;
		case POOL_EXECUTE_COMPLETE:
			ret = (s1 == s2) ? 0 : -1;
			break;
		default:
			ret = -2;
			break;
	}

	return ret;
}

/*
 * Remove READ WRITE option from the packet of START TRANSACTION command.
 * To free the return value is required. 
 */
static
char* remove_read_write(int len, const char* contents, int *rewritten_len)
{
	char *rewritten_query;
	char *rewritten_contents;
	const char *name;
	const char *stmt;

	rewritten_query = "BEGIN";
	name = contents;
	stmt = contents + strlen(name) + 1;

	*rewritten_len = len - strlen(stmt) + strlen(rewritten_query);
	if (len < *rewritten_len)
	{
        ereport(ERROR,
            (errmsg("invalid message length of transaction packet")));
	}

	rewritten_contents = palloc(*rewritten_len);

	strcpy(rewritten_contents, name);
	strcpy(rewritten_contents + strlen(name) + 1, rewritten_query);
	memcpy(rewritten_contents + strlen(name) + strlen(rewritten_query) + 2,
		   stmt + strlen(stmt) + 1,
		   len - (strlen(name) + strlen(stmt) + 2));

	return rewritten_contents;
}

/*
 * Return true if current query is safe to cache.
 */
bool pool_is_cache_safe(void)
{
	POOL_SESSION_CONTEXT *sc;

	sc = pool_get_session_context(true);
	if (!sc)
		return false;

	if (pool_is_query_in_progress() && sc->query_context)
	{
		return sc->query_context->is_cache_safe;
	}
	return false;
}

/*
 * Set safe to cache.
 */
void pool_set_cache_safe(void)
{
	POOL_SESSION_CONTEXT *sc;

	sc = pool_get_session_context(true);
	if (!sc)
		return;

	if (sc->query_context)
	{
		sc->query_context->is_cache_safe = true;
	}
}

/*
 * Unset safe to cache.
 */
void pool_unset_cache_safe(void)
{
	POOL_SESSION_CONTEXT *sc;

	sc = pool_get_session_context(true);
	if (!sc)
		return;

	if (sc->query_context)
	{
		sc->query_context->is_cache_safe = false;
	}
}

/*
 * Return true if current temporary query cache is exceeded
 */
bool pool_is_cache_exceeded(void)
{
	POOL_SESSION_CONTEXT *sc;

	sc = pool_get_session_context(true);
	if (!sc)
		return false;

	if (pool_is_query_in_progress() && sc->query_context)
	{
		if (sc->query_context->temp_cache)
			return sc->query_context->temp_cache->is_exceeded;
		return true;
	}
	return false;
}

/*
 * Set current temporary query cache is exceeded
 */
void pool_set_cache_exceeded(void)
{
	POOL_SESSION_CONTEXT *sc;

	sc = pool_get_session_context(true);
	if (!sc)
		return;

	if (sc->query_context && sc->query_context->temp_cache)
	{
		sc->query_context->temp_cache->is_exceeded = true;
	}
}

/*
 * Unset current temporary query cache is exceeded
 */
void pool_unset_cache_exceeded(void)
{
	POOL_SESSION_CONTEXT *sc;

	sc = pool_get_session_context(true);
	if (!sc)
		return;

	if (sc->query_context && sc->query_context->temp_cache)
	{
		sc->query_context->temp_cache->is_exceeded = false;
	}
}<|MERGE_RESOLUTION|>--- conflicted
+++ resolved
@@ -175,11 +175,7 @@
 	int i;
 	POOL_SESSION_CONTEXT *sc;
 
-<<<<<<< HEAD
-	sc = pool_get_session_context();
-=======
 	sc = pool_get_session_context(true);
->>>>>>> ef89a07a
 	if (!sc)
 	{
 		pool_error("pool_setall_node_to_be_sent: no session context");
