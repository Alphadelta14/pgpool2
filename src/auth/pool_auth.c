--- conflicted
+++ resolved
@@ -410,18 +410,11 @@
 	}
 
 	if (pid == -1)
-<<<<<<< HEAD
-		ereport(ERROR,
-                (errmsg("authentication failed"),
-                 errdetail("all backends are down")));
-
-=======
 	{
 		ereport(ERROR,
                 (errmsg("authentication failed"),
                  errdetail("pool_do_auth: all backends are down")));
 	}
->>>>>>> ef89a07a
 	if(pool_send_backend_key_data(frontend, pid, key, protoMajor))
 		ereport(ERROR,
 			(errmsg("authentication failed"),
